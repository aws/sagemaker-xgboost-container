# Copyright 2019 Amazon.com, Inc. or its affiliates. All Rights Reserved.
#
# Licensed under the Apache License, Version 2.0 (the 'License'). You
# may not use this file except in compliance with the License. A copy of
# the License is located at
#
#     http://aws.amazon.com/apache2.0/
#
# or in the 'license' file accompanying this file. This file is
# distributed on an 'AS IS' BASIS, WITHOUT WARRANTIES OR CONDITIONS OF
# ANY KIND, either express or implied. See the License for the specific
# language governing permissions and limitations under the License.
from __future__ import absolute_import
import logging
import multiprocessing
import os
import subprocess

from retrying import retry

from sagemaker_containers.beta.framework import env, modules

from sagemaker_algorithm_toolkit import exceptions as exc
from sagemaker_xgboost_container.mms_patch import model_server
from sagemaker_xgboost_container.algorithm_mode import handler_service as algo_handler_service
from sagemaker_xgboost_container import handler_service as user_module_handler_service


ALGO_HANDLER_SERVICE = algo_handler_service.__name__
USER_HANDLER_SERVICE = user_module_handler_service.__name__

PORT = 8080
<<<<<<< HEAD
DEFAULT_MAX_CONTENT_LEN = 5 * 1024**2
=======
DEFAULT_MAX_CONTENT_LEN = 6 * 1024 * 1024
>>>>>>> bc9cdb40


def _retry_if_error(exception):
    return isinstance(exception, subprocess.CalledProcessError)


@retry(stop_max_delay=1000 * 30, retry_on_exception=_retry_if_error)
def _start_model_server(is_multi_model, handler):
    # there's a race condition that causes the model server command to
    # sometimes fail with 'bad address'. more investigation needed
    # retry starting mms until it's ready
    logging.info("Trying to set up model server handler: {}".format(handler))
    _set_mms_configs(is_multi_model, handler)
    model_server.start_model_server(handler_service=handler,
                                    is_multi_model=is_multi_model,
                                    config_file=os.environ['XGBOOST_MMS_CONFIG'])


def _is_multi_model_endpoint():
    if "SAGEMAKER_MULTI_MODEL" in os.environ and os.environ["SAGEMAKER_MULTI_MODEL"] == 'true':
        return True
    else:
        return False


def _set_mms_configs(is_multi_model, handler):
    """Set environment variables for MMS to parse during server initialization.

    'SAGEMAKER_MMS_MODEL_STORE' has to be set to the model location during single model inference because MMS
    is initialized with the model. In multi-model mode, MMS is started with no models loaded.

    Note: Ideally, instead of relying on env vars, this should be written directly to a config file.
    """
    max_content_length = os.getenv("MAX_CONTENT_LENGTH", DEFAULT_MAX_CONTENT_LEN)

    if is_multi_model:
        os.environ["SAGEMAKER_NUM_MODEL_WORKERS"] = '1'
        os.environ["SAGEMAKER_MMS_MODEL_STORE"] = '/'
        os.environ["SAGEMAKER_MMS_LOAD_MODELS"] = ''
    else:
        os.environ["SAGEMAKER_NUM_MODEL_WORKERS"] = str(multiprocessing.cpu_count())
        os.environ["SAGEMAKER_MMS_MODEL_STORE"] = '/opt/ml/model'
        os.environ["SAGEMAKER_MMS_LOAD_MODELS"] = 'ALL'

    if not os.getenv("SAGEMAKER_BIND_TO_PORT", None):
        os.environ["SAGEMAKER_BIND_TO_PORT"] = str(PORT)

    os.environ["SAGEMAKER_MAX_REQUEST_SIZE"] = str(max_content_length)
    os.environ["SAGEMAKER_MMS_DEFAULT_HANDER"] = handler


def main():
    serving_env = env.ServingEnv()
    is_multi_model = _is_multi_model_endpoint()

    if serving_env.module_name is None:
        logging.info("Starting MXNet server in algorithm mode.")
        _start_model_server(is_multi_model, ALGO_HANDLER_SERVICE)
    else:
        if is_multi_model:
            raise exc.PlatformError("Multi model not supported in script mode.")
        logging.info("Staring MXNet Model Server with user module.")
        # Install user module from s3 to import
        modules.import_module(serving_env.module_dir, serving_env.module_name)
        _start_model_server(False, USER_HANDLER_SERVICE)<|MERGE_RESOLUTION|>--- conflicted
+++ resolved
@@ -30,11 +30,8 @@
 USER_HANDLER_SERVICE = user_module_handler_service.__name__
 
 PORT = 8080
-<<<<<<< HEAD
 DEFAULT_MAX_CONTENT_LEN = 5 * 1024**2
-=======
-DEFAULT_MAX_CONTENT_LEN = 6 * 1024 * 1024
->>>>>>> bc9cdb40
+
 
 
 def _retry_if_error(exception):
