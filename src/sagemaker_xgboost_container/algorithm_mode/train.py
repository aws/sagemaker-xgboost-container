--- conflicted
+++ resolved
@@ -195,7 +195,7 @@
     # Evaluation metrics to use with train() API
     tuning_objective_metric_param = train_cfg.pop("_tuning_objective_metric", None)
     eval_metric = train_cfg.get("eval_metric")
-    cleaned_eval_metric, configured_feval, tuning_objective_metric = train_utils.get_eval_metrics_and_feval(
+    cleaned_eval_metric, configured_feval = train_utils.get_eval_metrics_and_feval(
         tuning_objective_metric_param, eval_metric)
     if cleaned_eval_metric:
         train_cfg['eval_metric'] = cleaned_eval_metric
@@ -265,10 +265,6 @@
     if not os.path.exists(model_dir):
         os.makedirs(model_dir)
 
-<<<<<<< HEAD
-    xgb_model, iterations = checkpointing.load_checkpoint(checkpoint_dir)
-    num_round -= iterations
-=======
     if is_master:
         if type(bst) is not list:
             model_location = os.path.join(model_dir, MODEL_NAME)
@@ -289,77 +285,21 @@
 
     # Set callbacks
     xgb_model, iteration = checkpointing.load_checkpoint(checkpoint_dir)
->>>>>>> 2a64248f
     if xgb_model is not None:
         if fold is not None:
             xgb_model = f"{xgb_model}-{fold}"
         logging.info("Checkpoint loaded from %s", xgb_model)
-        logging.info("Resuming from iteration %s", iterations)
+        logging.info("Resuming from iteration %s", iteration)
 
     callbacks = []
-    callbacks.append(xgb.callback.EvaluationMonitor())
+    callbacks.append(checkpointing.print_checkpointed_evaluation(start_iteration=iteration))
     if checkpoint_dir:
-        callbacks.append(xgb.callback.TrainingCheckPoint(checkpoint_dir, iterations=iterations))
+        save_checkpoint = checkpointing.save_checkpoint(checkpoint_dir, start_iteration=iteration)
+        callbacks.append(save_checkpoint)
 
     # Parse arguments for intermediate model callback
     save_model_on_termination = train_cfg.pop('save_model_on_termination', "false")
     if save_model_on_termination == "true":
-<<<<<<< HEAD
-        callbacks.append(checkpointing.SaveIntermediateModelCallBack(model_dir, MODEL_NAME))
-        add_sigterm_handler(model_dir, is_master)
-
-    if early_stopping_rounds:
-        early_stopping_data_name = 'validation' if val_dmatrix else 'train'
-
-        if tuning_objective_metric:
-            early_stopping_metric_name = tuning_objective_metric[-1]
-        elif eval_metric:
-            early_stopping_metric_name = eval_metric[-1]
-
-        if early_stopping_metric_name:
-            maximize = train_utils.MAXIMIZE.get(early_stopping_metric_name, False)
-            early_stop = xgb.callback.EarlyStopping(rounds=early_stopping_rounds,
-                                                    data_name=early_stopping_data_name,
-                                                    metric_name=early_stopping_metric_name,
-                                                    maximize=maximize,
-                                                    save_best=True)
-            callbacks.append(early_stop)
-
-    add_debugging(callbacks=callbacks, hyperparameters=train_cfg, train_dmatrix=train_dmatrix,
-                  val_dmatrix=val_dmatrix)
-
-    logging.info("Train matrix has {} rows and {} columns".format(train_dmatrix.num_row(), train_dmatrix.num_col()))
-    if val_dmatrix:
-        logging.info("Validation matrix has {} rows".format(val_dmatrix.num_row()))
-
-    try:
-        nfold = train_cfg.pop("_nfold", None)
-
-        bst = xgb.train(train_cfg, train_dmatrix, num_boost_round=num_round, evals=watchlist, feval=configured_feval,
-                        callbacks=callbacks, xgb_model=xgb_model, verbose_eval=False)
-
-        if nfold is not None and train_val_dmatrix is not None:
-            logging.info("Run {}-fold cross validation on the data of {} rows".format(nfold,
-                                                                                      train_val_dmatrix.num_row()))
-            # xgb.cv returns a pandas data frame of evaluation results.
-            cv_eval_result = xgb.cv(train_cfg, train_val_dmatrix, nfold=nfold, num_boost_round=num_round,
-                                    feval=configured_feval, verbose_eval=True, show_stdv=True, shuffle=False)
-
-            logging.info("The final metrics of cross validation")
-            cv_last_epoch = len(cv_eval_result.index) - 1
-            cv_eval_report = f"[{cv_last_epoch}]"
-            cv_eval_columns = cv_eval_result.columns
-            # Skip the standard deviation columns
-            for j in range(0, len(cv_eval_columns), 2):
-                metric_name = cv_eval_columns[j][:-5].replace("test-", "validation-", 1)
-                metric_val = cv_eval_result.at[cv_last_epoch, cv_eval_columns[j]]
-                cv_eval_report += '\t{0}:{1:.5f}'.format(metric_name, metric_val)
-            print(cv_eval_report)
-    except Exception as e:
-        for customer_error_message in CUSTOMER_ERRORS:
-            if customer_error_message in str(e):
-                raise exc.UserError(str(e))
-=======
         model_name = f"{MODEL_NAME}-{fold}" if fold is not None else MODEL_NAME
         save_intermediate_model = checkpointing.save_intermediate_model(model_dir, model_name)
         callbacks.append(save_intermediate_model)
@@ -368,7 +308,6 @@
     watchlist = [(train_dmatrix, 'train')]
     if val_dmatrix is not None:
         watchlist.append((val_dmatrix, 'validation'))
->>>>>>> 2a64248f
 
     return xgb_model, iteration, callbacks, watchlist
 
